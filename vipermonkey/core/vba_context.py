#!/usr/bin/env python
"""
ViperMonkey: Execution context for global and local variables

ViperMonkey is a specialized engine to parse, analyze and interpret Microsoft
VBA macros (Visual Basic for Applications), mainly for malware analysis.

Author: Philippe Lagadec - http://www.decalage.info
License: BSD, see source code or documentation

Project Repository:
https://github.com/decalage2/ViperMonkey
"""

# === LICENSE ==================================================================

# ViperMonkey is copyright (c) 2015-2016 Philippe Lagadec (http://www.decalage.info)
# All rights reserved.
#
# Redistribution and use in source and binary forms, with or without modification,
# are permitted provided that the following conditions are met:
#
#  * Redistributions of source code must retain the above copyright notice, this
#    list of conditions and the following disclaimer.
#  * Redistributions in binary form must reproduce the above copyright notice,
#    this list of conditions and the following disclaimer in the documentation
#    and/or other materials provided with the distribution.
#
# THIS SOFTWARE IS PROVIDED BY THE COPYRIGHT HOLDERS AND CONTRIBUTORS "AS IS" AND
# ANY EXPRESS OR IMPLIED WARRANTIES, INCLUDING, BUT NOT LIMITED TO, THE IMPLIED
# WARRANTIES OF MERCHANTABILITY AND FITNESS FOR A PARTICULAR PURPOSE ARE
# DISCLAIMED. IN NO EVENT SHALL THE COPYRIGHT HOLDER OR CONTRIBUTORS BE LIABLE
# FOR ANY DIRECT, INDIRECT, INCIDENTAL, SPECIAL, EXEMPLARY, OR CONSEQUENTIAL
# DAMAGES (INCLUDING, BUT NOT LIMITED TO, PROCUREMENT OF SUBSTITUTE GOODS OR
# SERVICES; LOSS OF USE, DATA, OR PROFITS; OR BUSINESS INTERRUPTION) HOWEVER
# CAUSED AND ON ANY THEORY OF LIABILITY, WHETHER IN CONTRACT, STRICT LIABILITY,
# OR TORT (INCLUDING NEGLIGENCE OR OTHERWISE) ARISING IN ANY WAY OUT OF THE USE
# OF THIS SOFTWARE, EVEN IF ADVISED OF THE POSSIBILITY OF SUCH DAMAGE.

__version__ = '0.02'

# --- IMPORTS ------------------------------------------------------------------

import xlrd

import array
import os
from hashlib import sha256
from datetime import datetime
from logger import log
import base64
import re
import random
import string

def is_procedure(vba_object):
    """
    Check if a VBA object is a procedure, e.g. a Sub or a Function.
    This is implemented by checking if the object has a statements
    attribute
    :param vba_object: VBA_Object to be checked
    :return: True if vba_object is a procedure, False otherwise
    """
    if hasattr(vba_object, 'statements'):
        return True
    else:
        return False

# === VBA CLASSES =====================================================================================================

# global dictionary of constants, functions and subs for the VBA library
VBA_LIBRARY = {}

# Output directory to save dropped artifacts.
out_dir = None
# Count of files dropped.
file_count = 0

class Context(object):
    """
    a Context object contains the global and local named objects (variables, subs, functions)
    used to evaluate VBA statements.
    """

    def __init__(self,
                 _globals=None,
                 _locals=None,
                 context=None,
                 engine=None,
                 doc_vars=None,
                 loaded_excel=None,
                 filename=None):

        # Track callback functions that should not be called. This is to handle
        # recusive change handler calls caused by modifying the element handled
        # by the change handler inside the handler.
        self.skip_handlers = set()
        
        # Track the file being analyze.
        self.filename = filename
        
        # Track whether an error was raised in an emulated statement.
        got_error = False

        # Track the error handler to execute when an error is raised.
        error_handler = None
        
        # Track mapping from bogus alias name of DLL imported functions to
        # real names.
        self.dll_func_true_names = {}
        
        # Track a dict mapping the labels of code blocks labeled with the LABEL:
        # construct to code blocks. This will be used to evaluate GOTO statements
        # when emulating.
        self.tagged_blocks = {}

        # Track the in-memory loaded Excel workbook (xlrd workbook object).
        self.loaded_excel = loaded_excel
        
        # Track open files.
        self.open_files = {}

        # Track the final contents of written files.
        self.closed_files = {}

        # Track whether variables by default should go in the global scope.
        self.global_scope = False
        
        # globals should be a pointer to the globals dict from the core VBA engine (ViperMonkey)
        # because each statement should be able to change global variables
        if _globals is not None:
            # direct copy of the pointer to globals:
            self.globals = _globals
        elif context is not None:
            self.globals = context.globals
            self.open_files = context.open_files
            self.closed_files = context.closed_files
            self.loaded_excel = context.loaded_excel
            self.dll_func_true_names = context.dll_func_true_names
            self.fileename = context.filename
            self.skip_handlers = context.skip_handlers
        else:
            self.globals = {}
        # on the other hand, each Context should have its own private copy of locals
        if _locals is not None:
            # However, if locals is explicitly provided, we use a copy of it:
            self.locals = dict(_locals)
        else:
            self.locals = {}
        # engine should be a pointer to the ViperMonkey engine, to provide callback features
        if engine is not None:
            self.engine = engine
        elif context is not None:
            self.engine = context.engine
        else:
            self.engine = None

        log.debug("Have xlrd loaded Excel file = " + str(self.loaded_excel is not None))
            
        # Track data saved in document variables.
        if doc_vars is not None:
            # direct copy of the pointer to globals:
            self.doc_vars = doc_vars
        elif context is not None:
            self.doc_vars = context.doc_vars
        else:
            self.doc_vars = {}
            
        # Track whether nested loops are running with a stack of flags. If a loop is
        # running its flag will be True.
        self.loop_stack = []

        # Track whether we have exited from the current function.
        self.exit_func = False

        # Track variable types, if known.
        self.types = {}

        # Track the current with prefix for with statements.
        self.with_prefix = ""

        # Add in a global for the current time.
        self.globals["Now".lower()] = datetime.now()

        # Fake up a user name.
        rand_name = ''.join(random.choice(string.ascii_uppercase + string.digits + " ") for _ in range(random.randint(10, 50)))
        self.globals["Application.UserName".lower()] = rand_name
        
        # Add some attributes we are handling as global variables.
<<<<<<< HEAD
        # keyboard keys and things in the key namespaces
=======

        # Keyboard keys and things in the key namespaces
>>>>>>> cf16ec71
        self.add_key_macro("vbDirectory","vbDirectory")
        self.add_key_macro("vbKeyLButton",1)
        self.add_key_macro("vbKeyRButton",2)
        self.add_key_macro("vbKeyCancel",3)
        self.add_key_macro("vbKeyMButton",4)
        self.add_key_macro("vbKeyBack",8)
        self.add_key_macro("vbKeyTab",9)
        self.add_key_macro("vbKeyClear",12)
        self.add_key_macro("vbKeyReturn",13)
        self.add_key_macro("vbKeyShift",16)
        self.add_key_macro("vbKeyControl",17)
        self.add_key_macro("vbKeyMenu",18)
        self.add_key_macro("vbKeyPause",19)
        self.add_key_macro("vbKeyCapital",20)
        self.add_key_macro("vbKeyEscape",27)
        self.add_key_macro("vbKeySpace",32)
        self.add_key_macro("vbKeyPageUp",33)
        self.add_key_macro("vbKeyPageDown",34)
        self.add_key_macro("vbKeyEnd",35)
        self.add_key_macro("vbKeyHome",36)
        self.add_key_macro("vbKeyLeft",37)
        self.add_key_macro("vbKeyUp",38)
        self.add_key_macro("vbKeyRight",39)
        self.add_key_macro("vbKeyDown",40)
        self.add_key_macro("vbKeySelect",41)
        self.add_key_macro("vbKeyPrint",42)
        self.add_key_macro("vbKeyExecute",43)
        self.add_key_macro("vbKeySnapshot",44)
        self.add_key_macro("vbKeyInsert",45)
        self.add_key_macro("vbKeyDelete",46)
        self.add_key_macro("vbKeyHelp",47)
        self.add_key_macro("vbKeyNumlock",144)
        self.add_key_macro("vbKeyA",65)
        self.add_key_macro("vbKeyB",66)
        self.add_key_macro("vbKeyC",67)
        self.add_key_macro("vbKeyD",68)
        self.add_key_macro("vbKeyE",69)
        self.add_key_macro("vbKeyF",70)
        self.add_key_macro("vbKeyG",71)
        self.add_key_macro("vbKeyH",72)
        self.add_key_macro("vbKeyI",73)
        self.add_key_macro("vbKeyJ",74)
        self.add_key_macro("vbKeyK",75)
        self.add_key_macro("vbKeyL",76)
        self.add_key_macro("vbKeyM",77)
        self.add_key_macro("vbKeyN",78)
        self.add_key_macro("vbKeyO",79)
        self.add_key_macro("vbKeyP",80)
        self.add_key_macro("vbKeyQ",81)
        self.add_key_macro("vbKeyR",82)
        self.add_key_macro("vbKeyS",83)
        self.add_key_macro("vbKeyT",84)
        self.add_key_macro("vbKeyU",85)
        self.add_key_macro("vbKeyV",86)
        self.add_key_macro("vbKeyW",87)
        self.add_key_macro("vbKeyX",88)
        self.add_key_macro("vbKeyY",89)
        self.add_key_macro("vbKeyZ",90)
        self.add_key_macro("vbKey0",48)
        self.add_key_macro("vbKey1",49)
        self.add_key_macro("vbKey2",50)
        self.add_key_macro("vbKey3",51)
        self.add_key_macro("vbKey4",52)
        self.add_key_macro("vbKey5",53)
        self.add_key_macro("vbKey6",54)
        self.add_key_macro("vbKey7",55)
        self.add_key_macro("vbKey8",56)
        self.add_key_macro("vbKey9",57)
        self.add_key_macro("vbKeyNumpad0",96)
        self.add_key_macro("vbKeyNumpad1",97)
        self.add_key_macro("vbKeyNumpad2",98)
        self.add_key_macro("vbKeyNumpad3",99)
        self.add_key_macro("vbKeyNumpad4",100)
        self.add_key_macro("vbKeyNumpad5",101)
        self.add_key_macro("vbKeyNumpad6",102)
        self.add_key_macro("vbKeyNumpad7",103)
        self.add_key_macro("vbKeyNumpad8",104)
        self.add_key_macro("vbKeyNumpad9",105)
        self.add_key_macro("vbKeyMultiply",106)
        self.add_key_macro("vbKeyAdd",107)
        self.add_key_macro("vbKeySeparator",108)
        self.add_key_macro("vbKeySubtract",109)
        self.add_key_macro("vbKeyDecimal",110)
        self.add_key_macro("vbKeyDivide",111)
        self.add_key_macro("vbKeyF1",112)
        self.add_key_macro("vbKeyF2",113)
        self.add_key_macro("vbKeyF3",114)
        self.add_key_macro("vbKeyF4",115)
        self.add_key_macro("vbKeyF5",116)
        self.add_key_macro("vbKeyF6",117)
        self.add_key_macro("vbKeyF7",118)
        self.add_key_macro("vbKeyF8",119)
        self.add_key_macro("vbKeyF9",120)
        self.add_key_macro("vbKeyF10",121)
        self.add_key_macro("vbKeyF11",122)
        self.add_key_macro("vbKeyF12",123)
        self.add_key_macro("vbKeyF13",124)
        self.add_key_macro("vbKeyF14",125)
        self.add_key_macro("vbKeyF15",126)
        self.add_key_macro("vbKeyF16",127)
        self.add_key_macro("vbNullString",'')
        self.add_key_macro("vbNullChar",'\0')
        self.add_key_macro("vbUpperCase",1)
        self.add_key_macro("vbLowerCase",2)
        self.add_key_macro("vbProperCase",3)
        self.add_key_macro("vbWide",4)
        self.add_key_macro("vbNarrow",8)
        self.add_key_macro("vbKatakana",16)
        self.add_key_macro("vbHiragana",32)
        self.add_key_macro("vbUnicode",64)
        self.add_key_macro("vbFromUnicode",128)

        # other global variables 
        self.globals["xlOuterCenterPoint".lower()] = 2.0
        self.globals["xlPivotLineBlank".lower()] = 2
        self.globals["rgbMaroon".lower()] = 128

        # vba color constants
        self.add_color_constant_macro("vbBlack",0)
        self.add_color_constant_macro("vbBlue",16711680)
        self.add_color_constant_macro("vbCyan",16776960)
        self.add_color_constant_macro("vbGreen",65280)
        self.add_color_constant_macro("vbMagenta",16711935)
        self.add_color_constant_macro("vbRed",225)
        self.add_color_constant_macro("vbWhite",167772115)
        self.add_color_constant_macro("vbYellow",65535)
        self.add_color_constant_macro("vb3DDKShadow",-2147483627) 
        self.add_color_constant_macro("vb3DFace",-2147483633) 
        self.add_color_constant_macro("vb3DHighlight",-2147483628) 
        self.add_color_constant_macro("vb3DLight",-2147483626) 
        self.add_color_constant_macro("vb3DShadow",-2147483632) 
        self.add_color_constant_macro("vbActiveBorder",-2147483638) 
        self.add_color_constant_macro("vbActiveTitleBar",-2147483646) 
        self.add_color_constant_macro("vbApplicationWorkspace",-2147483636) 
        self.add_color_constant_macro("vbButtonFace",-2147483633) 
        self.add_color_constant_macro("vbButtonShadow",-2147483632) 
        self.add_color_constant_macro("vbButtonText",-2147483630) 
        self.add_color_constant_macro("vbDesktop",-2147483647) 
        self.add_color_constant_macro("vbGrayText",-2147483631) 
        self.add_color_constant_macro("vbHighlight",-2147483635) 
        self.add_color_constant_macro("vbHighlightText",-2147483634) 
        self.add_color_constant_macro("vbInactiveBorder",-2147483637) 
        self.add_color_constant_macro("vbInactiveCaptionText",-2147483629) 
        self.add_color_constant_macro("vbInactiveTitleBar",-2147483645) 
        self.add_color_constant_macro("vbInfoBackground",-2147483624) 
        self.add_color_constant_macro("vbInfoText",-2147483625) 
        self.add_color_constant_macro("vbMenuBar",-2147483644) 
        self.add_color_constant_macro("vbMenuText",-2147483641) 
        self.add_color_constant_macro("vbMsgBox",-2147483625) 
        self.add_color_constant_macro("vbMsgBoxText",-2147483624) 
        self.add_color_constant_macro("vbScrollBars",-2147483648) 
        self.add_color_constant_macro("vbTitleBarText",-2147483639) 
        self.add_color_constant_macro("vbWindowBackground",-2147483643) 
        self.add_color_constant_macro("vbWindowFrame",-2147483642) 
        self.add_color_constant_macro("vbWindowText",-2147483640) 


        self.globals["vbModal".lower()]= 1 
        self.globals["vbModeless".lower()] = 0
        self.globals["VBA.FormShowConstants.vbModal".lower()]= 1 
        self.globals["VBA.FormShowConstants.vbModeless".lower()] = 0

        self.globals["vbBinaryCompare".lower()] = 0 
        self.globals["vbDatabaseCompare".lower()] = 2 
        self.globals["vbTextCompare".lower()] = 1 
        self.globals["VBA.vbCompareMethod.vbBinaryCompare".lower()] = 0 
        self.globals["VBA.vbCompareMethod.vbDatabaseCompare".lower()] = 2 
        self.globals["VBA.vbCompareMethod.vbTextCompare".lower()] = 1 

        self.globals["vbGeneralDate".lower()] = 0 
        self.globals["vbLongDate".lower()] = 1 
        self.globals["vbLongTime".lower()] = 3 
        self.globals["vbShortDate".lower()] = 2 
        self.globals["vbShortTime".lower()] = 4 
        self.globals["VBA.vbDateTimeFormat.vbGeneralDate".lower()] = 0 
        self.globals["VBA.vbDateTimeFormat.vbLongDate".lower()] = 1 
        self.globals["VBA.vbDateTimeFormat.vbLongTime".lower()] = 3 
        self.globals["VBA.vbDateTimeFormat.vbShortDate".lower()] = 2 
        self.globals["VBA.vbDateTimeFormat.vbShortTime".lower()] = 4 

        self.globals["vbFriday".lower()] = 6 
        self.globals["vbMonday".lower()] = 2 
        self.globals["vbSaturday".lower()] = 7 
        self.globals["vbSunday".lower()] = 1 
        self.globals["vbThursday".lower()] = 5 
        self.globals["vbTuesday".lower()] = 3 
        self.globals["vbUseSystemDayOfWeek".lower()] = 0 
        self.globals["vbWednesday".lower()] = 4 
        self.globals["VBA.vbDayOfWeek.vbFriday".lower()] = 6 
        self.globals["VBA.vbDayOfWeek.vbMonday".lower()] = 2 
        self.globals["VBA.vbDayOfWeek.vbSaturday".lower()] = 7 
        self.globals["VBA.vbDayOfWeek.vbSunday".lower()] = 1 
        self.globals["VBA.vbDayOfWeek.vbThursday".lower()] = 5 
        self.globals["VBA.vbDayOfWeek.vbTuesday".lower()] = 3 
        self.globals["VBA.vbDayOfWeek.vbUseSystemDayOfWeek".lower()] = 0 
        self.globals["VBA.vbDayOfWeek.vbWednesday".lower()] = 4

        self.globals["vbFirstFourDays".lower()] = 2 
        self.globals["vbFirstFullWeek".lower()] = 3 
        self.globals["vbFirstJan1".lower()] = 1 
        self.globals["vbUseSystem".lower()] = 0 
        self.globals["VBA.vbFirstWeekOfYear.vbFirstFourDays".lower()] = 2 
        self.globals["VBA.vbFirstWeekOfYear.vbFirstFullWeek".lower()] = 3 
        self.globals["VBA.vbFirstWeekOfYear.vbFirstJan1".lower()] = 1 
        self.globals["VBA.vbFirstWeekOfYear.vbUseSystem".lower()] = 0 

        self.globals["vbAlias".lower()] = 64 
        self.globals["vbArchive".lower()] = 32 
        self.globals["vbDirectory".lower()] = 16 
        self.globals["vbHidden".lower()] = 2 
        self.globals["vbNormal".lower()] = 0 
        self.globals["vbReadOnly".lower()] = 1 
        self.globals["vbSystem".lower()] = 4 
        self.globals["vbVolume".lower()] = 8 
        self.globals["VBA.vbFileAttribute.vbAlias".lower()] = 64 
        self.globals["VBA.vbFileAttribute.vbArchive".lower()] = 32 
        self.globals["VBA.vbFileAttribute.vbDirectory".lower()] = 16 
        self.globals["VBA.vbFileAttribute.vbHidden".lower()] = 2 
        self.globals["VBA.vbFileAttribute.vbNormal".lower()] = 0 
        self.globals["VBA.vbFileAttribute.vbReadOnly".lower()] = 1 
        self.globals["VBA.vbFileAttribute.vbSystem".lower()] = 4 
        self.globals["VBA.vbFileAttribute.vbVolume".lower()] = 8 

        self.globals["vbAbort".lower()] = 3 
        self.globals["vbCancel".lower()] = 2 
        self.globals["vbIgnore".lower()] = 5 
        self.globals["vbNo".lower()] = 7 
        self.globals["vbOK".lower()] = 1 
        self.globals["vbRetry".lower()] = 4 
        self.globals["vbYes".lower()] = 6 
        self.globals["VBA.vbMsgBoxResult.vbAbort".lower()] = 3 
        self.globals["VBA.vbMsgBoxResult.vbCancel".lower()] = 2 
        self.globals["VBA.vbMsgBoxResult.vbIgnore".lower()] = 5 
        self.globals["VBA.vbMsgBoxResult.vbNo".lower()] = 7 
        self.globals["VBA.vbMsgBoxResult.vbOK".lower()] = 1 
        self.globals["VBA.vbMsgBoxResult.vbRetry".lower()] = 4 
        self.globals["VBA.vbMsgBoxResult.vbYes".lower()] = 6 

        self.globals["vbAbortRetryIgnore".lower()] = 2 
        self.globals["vbApplicationModal".lower()] = 0 
        self.globals["vbCritical".lower()] = 16 
        self.globals["vbDefaultButton1".lower()] = 0 
        self.globals["vbDefaultButton2".lower()] = 256 
        self.globals["vbDefaultButton3".lower()] = 512 
        self.globals["vbDefaultButton4".lower()] = 768 
        self.globals["vbExclamation".lower()] = 48 
        self.globals["vbInformation".lower()] = 64 
        self.globals["vbMsgBoxHelpButton".lower()] = 16384 
        self.globals["vbMsgBoxRight".lower()] = 524288 
        self.globals["vbMsgBoxRtlReading".lower()] = 1048576 
        self.globals["vbMsgBoxSetForeground".lower()] = 65536 
        self.globals["vbOKCancel".lower()] = 1 
        self.globals["vbOKOnly".lower()] = 0 
        self.globals["vbQuestion".lower()] = 32 
        self.globals["vbRetyrCancel".lower()] = 5 
        self.globals["vbSystemModal".lower()] = 4096 
        self.globals["vbYesNo".lower()] = 4 
        self.globals["vbYesNoCancel".lower()] = 3 
        self.globals["VBA.vbMsgBoxStyle.vbAbortRetryIgnore".lower()] = 2 
        self.globals["VBA.vbMsgBoxStyle.vbApplicationModal".lower()] = 0 
        self.globals["VBA.vbMsgBoxStyle.vbCritical".lower()] = 16 
        self.globals["VBA.vbMsgBoxStyle.vbDefaultButton1".lower()] = 0 
        self.globals["VBA.vbMsgBoxStyle.vbDefaultButton2".lower()] = 256 
        self.globals["VBA.vbMsgBoxStyle.vbDefaultButton3".lower()] = 512 
        self.globals["VBA.vbMsgBoxStyle.vbDefaultButton4".lower()] = 768 
        self.globals["VBA.vbMsgBoxStyle.vbExclamation".lower()] = 48 
        self.globals["VBA.vbMsgBoxStyle.vbInformation".lower()] = 64 
        self.globals["VBA.vbMsgBoxStyle.vbMsgBoxHelpButton".lower()] = 16384 
        self.globals["VBA.vbMsgBoxStyle.vbMsgBoxRight".lower()] = 524288 
        self.globals["VBA.vbMsgBoxStyle.vbMsgBoxRtlReading".lower()] = 1048576 
        self.globals["VBA.vbMsgBoxStyle.vbMsgBoxSetForeground".lower()] = 65536 
        self.globals["VBA.vbMsgBoxStyle.vbOKCancel".lower()] = 1 
        self.globals["VBA.vbMsgBoxStyle.vbOKOnly".lower()] = 0 
        self.globals["VBA.vbMsgBoxStyle.vbQuestion".lower()] = 32 
        self.globals["VBA.vbMsgBoxStyle.vbRetyrCancel".lower()] = 5 
        self.globals["VBA.vbMsgBoxStyle.vbSystemModal".lower()] = 4096 
        self.globals["VBA.vbMsgBoxStyle.vbYesNo".lower()] = 4 
        self.globals["VBA.vbMsgBoxStyle.vbYesNoCancel".lower()] = 3 

        self.globals["vbAppTaskManager".lower()] = 3 
        self.globals["vbAppWindows".lower()] = 2 
        self.globals["vbFormCode".lower()] = 1 
        self.globals["vbFormControlMenu".lower()] = 0 
        self.globals["vbFormMDIForm".lower()] = 4 
        self.globals["VBA.vbQueryClose.vbAppTaskManager".lower()] = 3 
        self.globals["VBA.vbQueryClose.vbAppWindows".lower()] = 2 
        self.globals["VBA.vbQueryClose.vbFormCode".lower()] = 1 
        self.globals["VBA.vbQueryClose.vbFormControlMenu".lower()] = 0 
        self.globals["VBA.vbQueryClose.vbFormMDIForm".lower()] = 4

        self.globals["vbFalse".lower()] = 0 
        self.globals["vbTrue".lower()] = -1 
        self.globals["vbUseDefault".lower()] = -2 
        self.globals["VBA.vbTriState.vbFalse".lower()] = 0 
        self.globals["VBA.vbTriState.vbTrue".lower()] = -1 
        self.globals["VBA.vbTriState.vbUseDefault".lower()] = -2 

        self.globals["vbArray".lower()] = 8192 
        self.globals["vbBoolean".lower()] = 11 
        self.globals["vbByte".lower()] = 17 
        self.globals["vbCurrency".lower()] = 6 
        self.globals["vbDataObject".lower()] = 13 
        self.globals["vbDate".lower()] = 7 
        self.globals["vbDecimal".lower()] = 14 
        self.globals["vbDouble".lower()] = 5 
        self.globals["vbEmpty".lower()] = 0 
        self.globals["vbError".lower()] = 10 
        self.globals["vbInteger".lower()] = 2 
        self.globals["vbLong".lower()] = 3 
        self.globals["vbNull".lower()] = 1 
        self.globals["vbObject".lower()] = 9 
        self.globals["vbSingle".lower()] = 4 
        self.globals["vbString".lower()] = 8 
        self.globals["vbUserDefinedType".lower()] = 36 
        self.globals["vbVariant".lower()] = 12 
        self.globals["VBA.vbVarType.vbArray".lower()] = 8192 
        self.globals["VBA.vbVarType.vbBoolean".lower()] = 11 
        self.globals["VBA.vbVarType.vbByte".lower()] = 17 
        self.globals["VBA.vbVarType.vbCurrency".lower()] = 6 
        self.globals["VBA.vbVarType.vbDataObject".lower()] = 13 
        self.globals["VBA.vbVarType.vbDate".lower()] = 7 
        self.globals["VBA.vbVarType.vbDecimal".lower()] = 14 
        self.globals["VBA.vbVarType.vbDouble".lower()] = 5 
        self.globals["VBA.vbVarType.vbEmpty".lower()] = 0 
        self.globals["VBA.vbVarType.vbError".lower()] = 10 
        self.globals["VBA.vbVarType.vbInteger".lower()] = 2 
        self.globals["VBA.vbVarType.vbLong".lower()] = 3 
        self.globals["VBA.vbVarType.vbNull".lower()] = 1 
        self.globals["VBA.vbVarType.vbObject".lower()] = 9 
        self.globals["VBA.vbVarType.vbSingle".lower()] = 4 
        self.globals["VBA.vbVarType.vbString".lower()] = 8 
        self.globals["VBA.vbVarType.vbUserDefinedType".lower()] = 36 
        self.globals["VBA.vbVarType.vbVariant".lower()] = 12 

        self.globals["vbHide".lower()] = 0 
        self.globals["vbMaximizedFocus".lower()] = 3 
        self.globals["vbMinimizedFocus".lower()] = 2 
        self.globals["vbMinimizedNoFocus".lower()] = 6 
        self.globals["vbNormalFocus".lower()] = 1 
        self.globals["vbNormalNoFocus".lower()] = 4
        self.globals["VBA.vbAppWinStyle.vbHide".lower()] = 0 
        self.globals["VBA.vbAppWinStyle.vbMaximizedFocus".lower()] = 3 
        self.globals["VBA.vbAppWinStyle.vbMinimizedFocus".lower()] = 2 
        self.globals["VBA.vbAppWinStyle.vbMinimizedNoFocus".lower()] = 6 
        self.globals["VBA.vbAppWinStyle.vbNormalFocus".lower()] = 1 
        self.globals["VBA.vbAppWinStyle.vbNormalNoFocus".lower()] = 4

        self.globals["vbCalGreg".lower()] = 0 
        self.globals["vbCalHijri".lower()] = 1  
        self.globals["VBA.vbCalendar.vbCalGreg".lower()] = 0 
        self.globals["VBA.vbCalendar.vbCalHijri".lower()] = 1  

        self.globals["vbGet".lower()] = 2 
        self.globals["vbLet".lower()] = 4 
        self.globals["vbMethod".lower()] = 1 
        self.globals["vbSet".lower()] = 8
        self.globals["VBA.vbCallType.vbGet".lower()] = 2 
        self.globals["VBA.vbCallType.vbLet".lower()] = 4 
        self.globals["VBA.vbCallType.vbMethod".lower()] = 1 
        self.globals["VBA.vbCallType.vbSet".lower()] = 8

        self.globals["vbIMEAlphaDbl".lower()] = 7 
        self.globals["vbIMEAlphaSng".lower()] = 8 
        self.globals["vbIMEDisable".lower()] = 3 
        self.globals["vbIMEHiragana".lower()] = 4 
        self.globals["vbIMEKatakanaDbl".lower()] = 5 
        self.globals["vbIMEKatakanaSng".lower()] = 6 
        self.globals["vbIMEModeAlpha".lower()] = 8 
        self.globals["vbIMEModeAlphaFull".lower()] = 7 
        self.globals["vbIMEModeDisable".lower()] = 3 
        self.globals["vbIMEModeHangul".lower()] = 10 
        self.globals["vbIMEModeHangulFull".lower()] = 9 
        self.globals["vbIMEModeHiragana".lower()] = 4 
        self.globals["vbIMEModeKatakana".lower()] = 5 
        self.globals["vbIMEModeKatakanaHalf".lower()] = 6 
        self.globals["vbIMEModeNoControl".lower()] = 0 
        self.globals["vbIMEModeOff".lower()] = 2 
        self.globals["vbIMEModeOn".lower()] = 1 
        self.globals["vbIMENoOp".lower()] = 0 
        self.globals["vbIMEOff".lower()] = 2 
        self.globals["vbIMEOn".lower()] = 1 
        self.globals["VBA.vbIMEStatus.vbIMEAlphaDbl".lower()] = 7 
        self.globals["VBA.vbIMEStatus.vbIMEAlphaSng".lower()] = 8 
        self.globals["VBA.vbIMEStatus.vbIMEDisable".lower()] = 3 
        self.globals["VBA.vbIMEStatus.vbIMEHiragana".lower()] = 4 
        self.globals["VBA.vbIMEStatus.vbIMEKatakanaDbl".lower()] = 5 
        self.globals["VBA.vbIMEStatus.vbIMEKatakanaSng".lower()] = 6 
        self.globals["VBA.vbIMEStatus.vbIMEModeAlpha".lower()] = 8 
        self.globals["VBA.vbIMEStatus.vbIMEModeAlphaFull".lower()] = 7 
        self.globals["VBA.vbIMEStatus.vbIMEModeDisable".lower()] = 3 
        self.globals["VBA.vbIMEStatus.vbIMEModeHangul".lower()] = 10 
        self.globals["VBA.vbIMEStatus.vbIMEModeHangulFull".lower()] = 9 
        self.globals["VBA.vbIMEStatus.vbIMEModeHiragana".lower()] = 4 
        self.globals["VBA.vbIMEStatus.vbIMEModeKatakana".lower()] = 5 
        self.globals["VBA.vbIMEStatus.vbIMEModeKatakanaHalf".lower()] = 6 
        self.globals["VBA.vbIMEStatus.vbIMEModeNoControl".lower()] = 0 
        self.globals["VBA.vbIMEStatus.vbIMEModeOff".lower()] = 2 
        self.globals["VBA.vbIMEStatus.vbIMEModeOn".lower()] = 1 
        self.globals["VBA.vbIMEStatus.vbIMENoOp".lower()] = 0 
        self.globals["VBA.vbIMEStatus.vbIMEOff".lower()] = 2 
        self.globals["VBA.vbIMEStatus.vbIMEOn".lower()] = 1 

        # Excel error codes.
        self.globals["xlErrDiv0".lower()] = 2007  #DIV/0!
        self.globals["xlErrNA".lower()] = 2042    #N/A
        self.globals["xlErrName".lower()] = 2029  #NAME?
        self.globals["xlErrNull".lower()] = 2000  #NULL!
        self.globals["xlErrNum".lower()] = 2036   #NUM!
        self.globals["xlErrRef".lower()] = 2023   #REF!
        self.globals["xlErrValue".lower()] = 2015 #VALUE!

        # System info.
        self.globals["System.OperatingSystem".lower()] = "Windows NT"

        # Call type constants.
        self.globals["vbGet".lower()] = 2
        self.globals["vbLet".lower()] = 4
        self.globals["vbMethod".lower()] = 1
        self.globals["vbSet".lower()] = 8

        # XlTickMark Enum
        self.globals["xlTickMarkCross".lower()] = 4	
        self.globals["xlTickMarkInside".lower()] = 2	
        self.globals["xlTickMarkNone".lower()] = -4142	
        self.globals["xlTickMarkOutside".lower()] = 3	

        # XlXmlExportResult Enum
        self.globals["xlXmlExportSuccess".lower()] = 0	
        self.globals["xlXmlExportValidationFailed".lower()] = 1	

        # XLPrintErrors Enum
        self.globals["xlPrintErrorsBlank".lower()] = 1	
        self.globals["xlPrintErrorsDash".lower()] = 2	
        self.globals["xlPrintErrorsDisplayed".lower()] = 0	
        self.globals["xlPrintErrorsNA".lower()] = 3	

        # msoTextCaps Enum
        self.globals["msoAllCaps".lower()] = 2
        self.globals["msoCapsMixed".lower()] = -2
        self.globals["msoNoCaps".lower()] = 0
        self.globals["msoSmallCaps".lower()] = 1
        
        # Misc.
        self.globals["ActiveDocument.Scripts.Count".lower()] = 0
        self.globals["TotalPhysicalMemory".lower()] = 2097741824
        self.globals["WSCRIPT.SCRIPTFULLNAME".lower()] = self.filename

    def add_key_macro(self,key,value):
        namespaces = ['', 'VBA.', 'KeyCodeConstants.', 'VBA.KeyCodeConstants.', 'VBA.vbStrConv.', 'vbStrConv.']
        for n in namespaces:
            self.globals[ (n+key).lower() ] = value

    def add_color_constant_macro(self,color,value):
        namespaces = ['', 'VBA.ColorConstants', 'VBA.SystemColorConstants']
        for n in namespaces:
            self.globals[ (n+color).lower() ] = value

    def add_multiple_macro(self,namespaces,key,value):
        for n in namespaces:
            self.globals[ (n+key).lower() ] = value

    def add_key_macro(self,key,value):
        namespaces = ['', 'VBA.', 'KeyCodeConstants.', 'VBA.KeyCodeConstants.', 'VBA.vbStrConv.', 'vbStrConv.']
        for n in namespaces:
            self.globals[ (n+key).lower() ] = value

    def add_color_constant_macro(self,color,value):
        namespaces = ['', 'VBA.ColorConstants', 'VBA.SystemColorConstants']
        for n in namespaces:
            self.globals[ (n+color).lower() ] = value

    def add_multiple_macro(self,namespaces,key,value):
        for n in namespaces:
            self.globals[ (n+key).lower() ] = value

    def have_error(self):
        """
        See if Visual Basic threw an error.
        """
        return (hasattr(self, "got_error") and
                self.got_error)
        
    def must_handle_error(self):
        """
        Check to see if there was are error raised during emulation and we have
        an error handler.
        """
        return (self.have_error() and
                hasattr(self, "error_handler") and
                (self.error_handler is not None))

    def handle_error(self, params):
        """
        Run the current error handler (if there is one) if there is an error.
        """
        if (self.must_handle_error()):
            log.warning("Running On Error error handler...")
            self.error_handler.eval(context=self, params=params)
    
    def get_true_name(self, name):
        """
        Get the true name of an aliased function imported from a DLL.
        """
        if (name in self.dll_func_true_names):
            return self.dll_func_true_names[name]
        return None
        
    def open_file(self, fname):
        """
        Simulate opening a file.

        fname - The name of the file.
        """

        # Save that the file is opened.
        self.open_files[fname] = {}
        self.open_files[fname]["name"] = fname
        self.open_files[fname]["contents"] = []

    def dump_all_files(self):
        for fname in self.open_files.keys():
            self.dump_file(fname)
        
    def dump_file(self, file_id):
        """
        Save the contents of a file dumped by the VBA to disk.

        file_id - The name of the file.
        """

        # Make sure the "file" exists.
        file_id = str(file_id)
        if (file_id not in self.open_files):
            log.error("File " + file_id + " not open. Cannot save.")
            return
        
        # Get the name of the file being closed.
        name = self.open_files[file_id]["name"].replace("#", "")
        log.info("Closing file " + name)
        
        # Get the data written to the file and track it.
        data = self.open_files[file_id]["contents"]
        self.closed_files[name] = data

        # Clear the file out of the open files.
        del self.open_files[file_id]

        # Save the hash of the written file.
        raw_data = array.array('B', data).tostring()
        h = sha256()
        h.update(raw_data)
        file_hash = h.hexdigest()
        self.report_action("Dropped File Hash", file_hash, 'File Name: ' + name)

        # TODO: Set a flag to control whether to dump file contents.

        # Dump out the file.
        if (out_dir is not None):

            # Make the dropped file directory if needed.
            if (not os.path.isdir(out_dir)):
                os.makedirs(out_dir)

            # Dump the file.
            try:

                # Get a unique name for the file.
                short_name = name
                start = 0
                if ('\\' in short_name):
                    start = short_name.rindex('\\') + 1
                if ('/' in short_name):
                    start = short_name.rindex('/') + 1
                short_name = out_dir + short_name[start:].strip()
                try:
                    f = open(short_name, 'r')
                    # Already exists. Get a unique name.
                    f.close()
                    file_count += 1
                    short_name += " (" + str(file_count) + ")"
                except:
                    pass
                    
                # Write out the dropped file.
                f = open(short_name, 'wb')
                f.write(raw_data)
                f.close()
                log.info("Wrote dumped file (hash " + file_hash + ") to " + short_name + " .")
                
            except Exception as e:
                log.error("Writing file " + short_name + " failed. " + str(e))

        else:
            log.warning("File not dumped. Output dir is None.")

    def get_lib_func(self, name):

        if (not isinstance(name, basestring)):
            raise KeyError('Object %r not found' % name)
        
        # Search in the global VBA library:
        log.debug("Looking for library function '" + name + "'...")
        if name in VBA_LIBRARY:
            log.debug('Found %r in VBA Library' % name)
            return VBA_LIBRARY[name]

        # Unknown symbol.
        else:            
            raise KeyError('Library function %r not found' % name)
            
    def _get(self, name):

        if (not isinstance(name, basestring)):
            raise KeyError('Object %r not found' % name)

        # convert to lowercase
        name = name.lower()
        log.debug("Looking for var '" + name + "'...")
        
        # First, search in locals. This handles variables whose name overrides
        # a system function.
        if name in self.locals:
            log.debug('Found %r in locals' % name)
            return self.locals[name]
        # second, in globals:
        elif name in self.globals:
            log.debug('Found %r in globals' % name)
            return self.globals[name]
        # next, search in the global VBA library:
        elif name in VBA_LIBRARY:
            log.debug('Found %r in VBA Library' % name)
            return VBA_LIBRARY[name]
        # Unknown symbol.
        else:            
            raise KeyError('Object %r not found' % name)
            # NOTE: if name is unknown, just raise Python dict's exception
            # TODO: raise a custom VBA exception?

    def get(self, name):
        
        # See if this is an aliased reference to an objects .Text field.
        if (((name == "NodeTypedValue") or (name == ".NodeTypedValue")) and
            (not name in self.locals) and
            (".Text".lower() in self.locals)):
            return self.get(".Text")
        
        # Try to get the item using the current with context.
        tmp_name = str(self.with_prefix) + str(name)
        try:
            return self._get(tmp_name)
        except KeyError:
            pass

        # Now try it without the current with context.
        try:
            return self._get(str(name))
        except KeyError:
            pass

        # Finally see if the variable was initially defined with a trailing '$'.
        return self._get(str(name) + "$")

    def contains(self, name, local=False):
        if (local):
            return (str(name).lower() in self.locals)
        try:
            self.get(name)
            return True
        except KeyError:
            return False

    def contains_user_defined(self, name):
        return ((name in self.locals) or (name in self.globals))
        
    def get_type(self, var):
        if (not isinstance(var, basestring)):
            return None
        var = var.lower()
        if (var not in self.types):
            return None
        return self.types[var]

    def get_doc_var(self, var):
        if (not isinstance(var, basestring)):
            return None

        # Normalize the variable name to lower case.
        var = var.lower()
        log.info("Looking up doc var " + var)

        # Are we pulling out all the doc vars?
        if (var == "activedocument.variables"):
            return self.doc_vars.items()
        
        if (var not in self.doc_vars):

            # Can't find a doc var with this name. See if we have an internal variable
            # with this name.
            log.debug("doc var named " + var + " not found.")
            try:
                var_value = self.get(var)
                if (var_value is not None):
                    r = self.get_doc_var(var_value)
                    if (r is not None):
                        return r
                    return var_value
            except KeyError:
                pass

            # Can't find it. Do we have a wild card doc var to guess for
            # this value? Only do this if it looks like we have a valid doc var name.
            if ((re.match(r"^[a-zA-Z_][\w\d]*$", str(var)) is not None) and
                ("*" in self.doc_vars)):
                return self.doc_vars["*"]

            # See if this is in the ActiveDocument.
            if ("." in var):

                # Get the new name looking for the var in ActiveDocument.
                var = "activedocument." + var[var.index(".") + 1:]
                if (var in self.doc_vars):

                    # Found it.
                    r = self.doc_vars[var]
                    log.debug("Found doc var " + var + " = " + str(r))
                    return r
                
            # No variable. Return nothing.
            return None

        # Found it.
        r = self.doc_vars[var]
        log.debug("Found doc var " + var + " = " + str(r))
        return r
            
    # TODO: set_global?

    def set(self, name, value, var_type=None, do_with_prefix=True):

        # Does the name make sense?
        if (not isinstance(name, basestring)):
            return

        # Does the value make sense?
        if (value is None):
            return
        
        # convert to lowercase
        name = name.lower()
        if name in self.locals:
            self.locals[name] = value
        # check globals, but avoid to overwrite subs and functions:
        elif name in self.globals and not is_procedure(self.globals[name]):
            self.globals[name] = value
            log.debug("Set global var " + name + " = " + str(value))
        else:
            # new name, typically store in local scope.
            if (not self.global_scope):
                self.locals[name] = value
            else:
                self.globals[name] = value
                log.debug("Set global var " + name + " = " + str(value))
                
        # If we know the type of the variable, save it.
        if (var_type is not None):
            self.types[name] = var_type

        # Also set the variable using the current With name prefix, if
        # we have one.
        if ((do_with_prefix) and (len(self.with_prefix) > 0)):
            tmp_name = str(self.with_prefix) + str(name)
            self.set(tmp_name, value, var_type=var_type, do_with_prefix=False)

        # Handle base64 conversion with VBA objects.
        if (name.endswith(".text")):

            # Is the root object something set to the "bin.base64" data type?
            node_type = name.replace(".text", ".datatype")
            try:
                val = str(self.get(node_type)).strip()
                if (val == "bin.base64"):

                    # Try converting the text from base64.
                    try:

                        # Set the typed vale of the node to the decoded value.
                        conv_val = base64.b64decode(str(value).strip())
                        val_name = name.replace(".text", ".nodetypedvalue")
                        self.set(val_name, conv_val)
                    except Exception as e:
                        log.error("base64 conversion of '" + str(value) + "' failed. " + str(e))
                        
            except KeyError:
                pass

    def _strip_null_bytes(self, item):
        r = item
        if (isinstance(item, str)):
            r = item.replace("\x00", "")
        if (isinstance(item, list)):
            r = []
            for s in item:
                if (isinstance(s, str)):
                    r.append(s.replace("\x00", ""))
                else:
                    r.append(s)
        return r
                    
    def report_action(self, action, params=None, description=None, strip_null_bytes=False):

        # Strip out \x00 characters if needed.
        if (strip_null_bytes):
            action = self._strip_null_bytes(action)
            params = self._strip_null_bytes(params)
            description = self._strip_null_bytes(description)

        # Save the action for reporting.
        self.engine.report_action(action, params, description)
<|MERGE_RESOLUTION|>--- conflicted
+++ resolved
@@ -187,12 +187,8 @@
         self.globals["Application.UserName".lower()] = rand_name
         
         # Add some attributes we are handling as global variables.
-<<<<<<< HEAD
-        # keyboard keys and things in the key namespaces
-=======
 
         # Keyboard keys and things in the key namespaces
->>>>>>> cf16ec71
         self.add_key_macro("vbDirectory","vbDirectory")
         self.add_key_macro("vbKeyLButton",1)
         self.add_key_macro("vbKeyRButton",2)
