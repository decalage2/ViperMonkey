--- conflicted
+++ resolved
@@ -2201,7 +2201,6 @@
                 
         return None
 
-<<<<<<< HEAD
     def _handle_function_call(self, context, rhs, tmp_lhs):
         """
         """
@@ -2269,7 +2268,7 @@
         #print "OUT: 29"
         #print "HERE: 36"
         return tmp_rhs
-=======
+
     def _handle_parentdirectory(self, context):
         """Handle reading the ParentFolder property for things like
         undertakesPurposes.GetSpecialFolder(2).ParentFolder.
@@ -2298,7 +2297,6 @@
             (len(self.rhs) > 0) and
             (str(self.rhs[0]).startswith("Exec("))):
             eval_arg(self.rhs[0], context)            
->>>>>>> f41f9b31
     
     def eval(self, context, params=None):
         params = params # pylint warning
