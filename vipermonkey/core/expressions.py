--- conflicted
+++ resolved
@@ -2949,52 +2949,11 @@
                 return tmp_r
             
             # Is this actually an array access?
-<<<<<<< HEAD
             tmp_r = self._handle_array_access(context, f, params)
             if (tmp_r is not None):
                 return tmp_r
 
             # Looks like an actual call.
-=======
-            if (isinstance(f, list)):
-
-                # Are we accessing an element?
-                if (len(params) > 0):
-                    tmp = f
-                    # Try to guess whether we are accessing a character in a string.
-                    # TODO: Revisit this.
-                    #if ((len(f) == 1) and (isinstance(f[0], str))):
-                    #    tmp = f[0]
-                    if (log.getEffectiveLevel() == logging.DEBUG):
-                        log.debug('Array Access: %r[%r]' % (tmp, str(params)))
-                    index = utils.int_convert(params[0])
-                    index1 = None
-                    if (len(params) > 1):
-                        index1 = utils.int_convert(params[1])
-                    try:
-
-                        # Return array access result.
-                        if (index1 is None):
-                            r = tmp[index]
-                        else:
-                            r = tmp[index][index1]
-                        if (log.getEffectiveLevel() == logging.DEBUG):
-                            log.debug('Returning: %r' % r)
-                        return r
-                    except Exception as e:
-
-                        # Return error array access result.
-                        msg = 'Array Access Failed: %r[%r] %r' % (tmp, str(params), str(e))
-                        context.set_error(msg)
-                        return 0
-
-                # Looks like we want the whole array (ex. foo()).
-                else:
-
-                    # Return whole array result.
-                    return f
-                    
->>>>>>> c45df132
             if (log.getEffectiveLevel() == logging.DEBUG):
                 log.debug('Calling: %r' % f)
 
@@ -3071,29 +3030,8 @@
                     if (isinstance(f, str)):
                         r = ord(r)
                     if (log.getEffectiveLevel() == logging.DEBUG):
-<<<<<<< HEAD
                         log.debug("Return " + str(r))
                     return r
-=======
-                        log.debug("Looks like array access.")
-                    try:
-
-                        # Return result.
-                        i = utils.int_convert(params[0])
-                        r = f[i]
-                        if (isinstance(f, str)):
-                            r = ord(r)
-                        if (log.getEffectiveLevel() == logging.DEBUG):
-                            log.debug("Return " + str(r))
-                        return r
-
-                    except Exception as e:
-
-                        # Return result.
-                        log.error("Array access %r[%r] failed. %r" % (f, params[0], str(e)))
-                        return 0
-            else:
->>>>>>> c45df132
 
                 except Exception as e:
 
