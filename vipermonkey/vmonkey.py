--- conflicted
+++ resolved
@@ -207,7 +207,7 @@
             pass
         # Cleanup.
         out.close()
-        
+
         # Return the paragraph text.
         return r
 
@@ -471,7 +471,7 @@
             # Now look for the name after the name marker.
             curr_pos = 0
             for field in strs:
-                
+
                 # It might come after the name marker tag.
                 if (field.replace("\x00", "") == name_marker):
 
@@ -1168,19 +1168,12 @@
             display_filename = filename
         print('='*79)
         print('FILE:', display_filename)
-<<<<<<< HEAD
         # FIXME: the code below only works if the file is on disk and not in a zip archive
         # TODO: merge process_file and _process_file
         with open(filename,'rb') as input_file:
             data = input_file.read()
     return _process_file(filename, data, altparser=altparser, strip_useless=strip_useless,
                          entry_points=entry_points, time_limit=time_limit)
-=======
-        f=open(filename,'rb')
-        data=f.read()
-        f.close()
-    return _process_file(filename,data,altparser=altparser,strip_useless=strip_useless,entry_points=entry_points,time_limit=time_limit)
->>>>>>> bb22efbd
 
 
 def read_sheet_from_csv(filename):
